#include <stdio.h>

#include <cuda.h>
#include <cuda_runtime.h>
#include <driver_functions.h>

#include "CycleTimer.h"

extern float toBW(int bytes, float sec);

__global__ void
saxpy_kernel(int N, float alpha, float* x, float* y, float* result) {

    // compute overall index from position of thread in current block,
    // and given the block we are in
    int index = blockIdx.x * blockDim.x + threadIdx.x;

    if (index < N)
        result[index] = alpha * x[index] + y[index];
}

void
saxpyCuda(int N, float alpha, float* xarray, float* yarray, float* resultarray) {

    int totalBytes = sizeof(float) * 3 * N;

    // compute number of blocks and threads per block
    const int threadsPerBlock = 512;
    const int blocks = (N + threadsPerBlock - 1) / threadsPerBlock;

    float* device_x;
    float* device_y;
    float* device_result;

<<<<<<< HEAD
    cudaMalloc((void **) &device_x, sizeof(float)*N);
    cudaMalloc((void **) &device_y, sizeof(float)*N);
    cudaMalloc((void **) &device_result, sizeof(float)*N);

=======
    // allocate device memory buffers on the GPU using cudaMalloc
    float* v_host = malloc(totalBytes);
    float* v_device = nullptr;
    cudaMalloc((void**)&v_device, totalBytes);
>>>>>>> 76f158d5

    // start timing after allocation of device memory
    double startTime = CycleTimer::currentSeconds();
    cudaMemcpy(device_x, xarray, sizeof(float)*N, cudaMemcpyHostToDevice);
    cudaMemcpy(device_y, yarray, sizeof(float)*N, cudaMemcpyHostToDevice);


    // run kernel
<<<<<<< HEAD
    double kernelStartTime = CycleTimer::currentSeconds();
    saxpy_kernel<<<blocks, threadsPerBlock>>>(N, alpha, device_x, device_y, device_result);
    cudaDeviceSynchronize();
    cudaThreadSynchronize();
    double kernelEndTime = CycleTimer::currentSeconds();
=======
    double kernelStart = CycleTimer::currentSeconds();
    saxpy_kernel<<<blocks, threadsPerBlock>>>(N, alpha, device_x, device_y, device_result);
    cudaDeviceSynchronize();
    cudaThreadSynchronize();
    double kernelEnd = CycleTimer::currentSeconds();
>>>>>>> 76f158d5

    cudaMemcpy(resultarray, device_result, sizeof(float)*N, cudaMemcpyDeviceToHost);

    // end timing after result has been copied back into host memory
    double endTime = CycleTimer::currentSeconds();

    cudaError_t errCode = cudaPeekAtLastError();
    if (errCode != cudaSuccess) {
        fprintf(stderr, "WARNING: A CUDA error occured: code=%d, %s\n", errCode, cudaGetErrorString(errCode));
    }

    double overallDuration = endTime - startTime;
    double kernelDuration = kernelEnd - kernelStart;
    printf("Overall: %.3f ms\t\t[%.3f GB/s]\n", 1000.f * overallDuration, toBW(totalBytes, overallDuration));
<<<<<<< HEAD
    double kernelDuration = kernelEndTime - kernelStartTime;
=======
>>>>>>> 76f158d5
    printf("Kernel: %.3f ms\t\t[%.3f GB/s]\n", 1000.f * kernelDuration, toBW(totalBytes, kernelDuration));

    cudaFree(device_x);
    cudaFree(device_y);
    cudaFree(device_result);
}

void
printCudaInfo() {

    // for fun, just print out some stats on the machine

    int deviceCount = 0;
    cudaError_t err = cudaGetDeviceCount(&deviceCount);

    printf("---------------------------------------------------------\n");
    printf("Found %d CUDA devices\n", deviceCount);

    for (int i=0; i<deviceCount; i++) {
        cudaDeviceProp deviceProps;
        cudaGetDeviceProperties(&deviceProps, i);
        printf("Device %d: %s\n", i, deviceProps.name);
        printf("   SMs:        %d\n", deviceProps.multiProcessorCount);
        printf("   Global mem: %.0f MB\n",
               static_cast<float>(deviceProps.totalGlobalMem) / (1024 * 1024));
        printf("   CUDA Cap:   %d.%d\n", deviceProps.major, deviceProps.minor);
    }
    printf("---------------------------------------------------------\n");
}<|MERGE_RESOLUTION|>--- conflicted
+++ resolved
@@ -32,17 +32,10 @@
     float* device_y;
     float* device_result;
 
-<<<<<<< HEAD
     cudaMalloc((void **) &device_x, sizeof(float)*N);
     cudaMalloc((void **) &device_y, sizeof(float)*N);
     cudaMalloc((void **) &device_result, sizeof(float)*N);
 
-=======
-    // allocate device memory buffers on the GPU using cudaMalloc
-    float* v_host = malloc(totalBytes);
-    float* v_device = nullptr;
-    cudaMalloc((void**)&v_device, totalBytes);
->>>>>>> 76f158d5
 
     // start timing after allocation of device memory
     double startTime = CycleTimer::currentSeconds();
@@ -51,19 +44,11 @@
 
 
     // run kernel
-<<<<<<< HEAD
     double kernelStartTime = CycleTimer::currentSeconds();
     saxpy_kernel<<<blocks, threadsPerBlock>>>(N, alpha, device_x, device_y, device_result);
     cudaDeviceSynchronize();
     cudaThreadSynchronize();
     double kernelEndTime = CycleTimer::currentSeconds();
-=======
-    double kernelStart = CycleTimer::currentSeconds();
-    saxpy_kernel<<<blocks, threadsPerBlock>>>(N, alpha, device_x, device_y, device_result);
-    cudaDeviceSynchronize();
-    cudaThreadSynchronize();
-    double kernelEnd = CycleTimer::currentSeconds();
->>>>>>> 76f158d5
 
     cudaMemcpy(resultarray, device_result, sizeof(float)*N, cudaMemcpyDeviceToHost);
 
@@ -76,12 +61,8 @@
     }
 
     double overallDuration = endTime - startTime;
-    double kernelDuration = kernelEnd - kernelStart;
     printf("Overall: %.3f ms\t\t[%.3f GB/s]\n", 1000.f * overallDuration, toBW(totalBytes, overallDuration));
-<<<<<<< HEAD
     double kernelDuration = kernelEndTime - kernelStartTime;
-=======
->>>>>>> 76f158d5
     printf("Kernel: %.3f ms\t\t[%.3f GB/s]\n", 1000.f * kernelDuration, toBW(totalBytes, kernelDuration));
 
     cudaFree(device_x);
